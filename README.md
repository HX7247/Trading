# Trading Projects — Overview

### 1) Scalping Bot
- File: `bot.py`
- Purpose: Real-time 9‑EMA / 21‑EMA crossover strategy on 5‑minute bars.
- Features:
  - Trades multiple symbols concurrently.
  - Places orders with stop loss and take profit.
  - Risk management: position sizing targets 2% of account equity.
  - Stop loss: 1% below entry; Take profit: 2% above entry.
  - Polls every 5 minutes and only trades when market is open.
- Notes:
  - Uses Alpaca (alpaca-py) for data and trading.
  - Robust handling for different alpaca-py versions; normalizes TimeFrame for compatibility.
  - Logs actions and warnings to stdout.

### 2) Stock Price Forecasting / Model Testing
- File: `stock_price_forecasting.py`
- Purpose: Historical price fitting and model selection.
- Features:
  - Fetches historical data via `yfinance`.
  - Fits polynomials (orders 1–9) with parameter covariance, χ²/DOF, and BIC.
  - Evaluates exponential model (y = A * exp(b x_s)) and compares metrics.
  - Plots fits and model-selection metrics (χ²/DOF and BIC).
  - Prints best-model parameters, covariance matrix, and uncertainties.

## Important files
- `bot.py` — trading bot (requires Alpaca credentials).
- `stock_price_forecasting.py` — offline forecasting and model testing.
- `.env` — environment variables (API keys, timeframe, EMA lengths and risk settings).
- `README.md` — this file.


## Dependencies
Install in the project virtualenv:
- pip install alpaca-py pandas numpy python-dotenv pytz yfinance matplotlib

Check installed versions if you hit compatibility issues (especially `alpaca-py`).


## .env example
Place a `.env` in this folder (do NOT commit real keys to VCS):
APCA_API_KEY_ID=your_key_here
APCA_API_SECRET_KEY=your_secret_here
APCA_BASE_URL=https://paper-api.alpaca.markets

TIMEFRAME=5Minute
SHORT_EMA=9
LONG_EMA=21
DOLLARS_PER_TRADE=200
POLL_INTERVAL_SEC=300

## How to run

1. Trading bot (paper mode recommended for testing):
   - Activate your virtualenv, ensure `.env` set.
   - python bot.py
   - Keep the process running; the bot polls and trades during market hours.

2. Forecasting script:
   - python stock_price_forecasting.py
   - Follow prompts to choose a ticker. Script will fetch data, fit models, plot results, and print analysis.




<<<<<<< HEAD
=======

>>>>>>> 5d898f97
<|MERGE_RESOLUTION|>--- conflicted
+++ resolved
@@ -1,70 +1 @@
-# Trading Projects — Overview
-
-### 1) Scalping Bot
-- File: `bot.py`
-- Purpose: Real-time 9‑EMA / 21‑EMA crossover strategy on 5‑minute bars.
-- Features:
-  - Trades multiple symbols concurrently.
-  - Places orders with stop loss and take profit.
-  - Risk management: position sizing targets 2% of account equity.
-  - Stop loss: 1% below entry; Take profit: 2% above entry.
-  - Polls every 5 minutes and only trades when market is open.
-- Notes:
-  - Uses Alpaca (alpaca-py) for data and trading.
-  - Robust handling for different alpaca-py versions; normalizes TimeFrame for compatibility.
-  - Logs actions and warnings to stdout.
-
-### 2) Stock Price Forecasting / Model Testing
-- File: `stock_price_forecasting.py`
-- Purpose: Historical price fitting and model selection.
-- Features:
-  - Fetches historical data via `yfinance`.
-  - Fits polynomials (orders 1–9) with parameter covariance, χ²/DOF, and BIC.
-  - Evaluates exponential model (y = A * exp(b x_s)) and compares metrics.
-  - Plots fits and model-selection metrics (χ²/DOF and BIC).
-  - Prints best-model parameters, covariance matrix, and uncertainties.
-
-## Important files
-- `bot.py` — trading bot (requires Alpaca credentials).
-- `stock_price_forecasting.py` — offline forecasting and model testing.
-- `.env` — environment variables (API keys, timeframe, EMA lengths and risk settings).
-- `README.md` — this file.
-
-
-## Dependencies
-Install in the project virtualenv:
-- pip install alpaca-py pandas numpy python-dotenv pytz yfinance matplotlib
-
-Check installed versions if you hit compatibility issues (especially `alpaca-py`).
-
-
-## .env example
-Place a `.env` in this folder (do NOT commit real keys to VCS):
-APCA_API_KEY_ID=your_key_here
-APCA_API_SECRET_KEY=your_secret_here
-APCA_BASE_URL=https://paper-api.alpaca.markets
-
-TIMEFRAME=5Minute
-SHORT_EMA=9
-LONG_EMA=21
-DOLLARS_PER_TRADE=200
-POLL_INTERVAL_SEC=300
-
-## How to run
-
-1. Trading bot (paper mode recommended for testing):
-   - Activate your virtualenv, ensure `.env` set.
-   - python bot.py
-   - Keep the process running; the bot polls and trades during market hours.
-
-2. Forecasting script:
-   - python stock_price_forecasting.py
-   - Follow prompts to choose a ticker. Script will fetch data, fit models, plot results, and print analysis.
-
-
-
-
-<<<<<<< HEAD
-=======
-
->>>>>>> 5d898f97
+# Scalping Bot
